--- conflicted
+++ resolved
@@ -1,11 +1,7 @@
-<<<<<<< HEAD
-2021.05.12 Version 2.0.5
-=======
-2024.05.08 Version 2.0.5
+2024.05.13 Version 2.0.5
  * Added Systems.Text.RegularExpressions as a dependency and targetted the most stable version 4.3.1
 
 2021.05.12 Version 2.0.4
->>>>>>> 095e290f
  * Resolves issue of pointing to incorrect version of Microsoft.Azure.Storage.Blob and File libraries
  * Upgraded to Microsoft.Azure.Storage.Blob to 11.2.3
  * Upgraded to Microsoft.Azure.Storage.File to 11.2.3
