--- conflicted
+++ resolved
@@ -130,18 +130,10 @@
         /// The path failed the validation. 
         /// </summary>
         PathCustomValidationFailed = 33,
-<<<<<<< HEAD
-=======
-
-        /// <summary>
-        /// Detected possible transfer stuck.
-        /// </summary>
-        TransferStuck = 34,
 
         /// <summary>
         /// Detected content mismatch between source and destination
         /// </summary>
-        ContentChecksumMismatch = 35,
->>>>>>> 4970877f
+        ContentChecksumMismatch = 34,
     }
 }