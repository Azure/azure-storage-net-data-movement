//------------------------------------------------------------------------------
// <copyright file="StreamedWriter.cs" company="Microsoft">
//    Copyright (c) Microsoft Corporation
// </copyright>
//------------------------------------------------------------------------------

namespace Microsoft.Azure.Storage.DataMovement.TransferControllers
{
    using System;
    using System.Diagnostics;
    using System.Globalization;
    using System.IO;
    using System.Linq;
    using System.Threading;
    using System.Threading.Tasks;

    internal sealed class StreamedWriter : TransferReaderWriterBase, IDisposable
    {
        /// <summary>
        /// Streamed destination is written sequentially. 
        /// This variable records offset of next chunk to be written.
        /// </summary>
        private long expectOffset = 0;

        /// <summary>
        /// Value to indicate whether there's work to do in the writer.
        /// </summary>
        private volatile bool hasWork;

        /// <summary>
        /// Stream to calculation destination's content MD5.
        /// </summary>
        private MD5HashStream md5HashStream;

        private Stream outputStream;

        /// <summary>
        /// Value to indicate whether the stream is a file stream opened by the writer or input by user.
        /// If it's a file stream opened by the writer, we should closed it after transferring finished.
        /// </summary>
        private bool ownsStream;

        private string filePath = null;

        private string longFilePath = null;

        private volatile State state;

        private volatile bool isStateSwitchedInternal;

        public StreamedWriter(
            TransferScheduler scheduler,
            SyncTransferController controller,
            CancellationToken cancellationToken)
            : base(scheduler, controller, cancellationToken)
        {
            this.hasWork = true;
            this.state = State.OpenOutputStream;
        }

        private enum State
        {
            OpenOutputStream,
            CalculateMD5,
            Write,
            Error,
            Finished
        };

        private TransferJob TransferJob
        {
            get
            {
                return this.SharedTransferData.TransferJob;
            }
        }

        public override bool HasWork
        {
            get
            {
                return this.hasWork &&
                    ((State.OpenOutputStream == this.state)
                    || (State.CalculateMD5 == this.state)
                    || ((State.Write == this.state)
                        && ((this.SharedTransferData.TotalLength == this.expectOffset) || this.SharedTransferData.AvailableData.ContainsKey(this.expectOffset))));
            }
        }

        public override bool IsFinished
        {
            get
            {
                return State.Error == this.state || State.Finished == this.state;
            }
        }

        public override async Task DoWorkInternalAsync()
        {
            switch (this.state)
            {
                case State.OpenOutputStream:
                    await this.HandleOutputStreamAsync();
                    break;
                case State.CalculateMD5:
                    await this.CalculateMD5Async();
                    break;
                case State.Write:
                    await this.WriteChunkDataAsync();
                    break;
                default:
                    break;
            }
        }

        protected override void Dispose(bool disposing)
        {
            base.Dispose(disposing);
            if (disposing)
            {
                this.CloseOwnedOutputStream();
            }
        }

        private async Task HandleOutputStreamAsync()
        {
            this.hasWork = false;

            await Task.Run(async () =>
            {
                // Only do calculation related to transfer window when the file contains multiple chunks.
                if (!this.EnableOneChunkFileOptimization)
                {
                    // We do check point consistancy validation in reader, and directly use it in writer.
                    if ((null != this.TransferJob.CheckPoint.TransferWindow)
                        && this.TransferJob.CheckPoint.TransferWindow.Any())
                    {
                        this.TransferJob.CheckPoint.TransferWindow.Sort();
                        this.expectOffset = this.TransferJob.CheckPoint.TransferWindow[0];
                    }
                    else
                    {
                        this.expectOffset = this.TransferJob.CheckPoint.EntryTransferOffset;
                    }
                }

                if (TransferLocationType.Stream == this.TransferJob.Destination.Type)
                {
                    Stream streamInDestination = (this.TransferJob.Destination as StreamLocation).Stream;
                    if (!streamInDestination.CanWrite)
                    {
                        throw new NotSupportedException(string.Format(
                            CultureInfo.CurrentCulture,
                            Resources.StreamMustSupportWriteException,
                            "outputStream"));
                    }

                    if (!streamInDestination.CanSeek)
                    {
                        throw new NotSupportedException(string.Format(
                            CultureInfo.CurrentCulture,
                            Resources.StreamMustSupportSeekException,
                            "outputStream"));
                    }

                    this.outputStream = streamInDestination;
                }
                else
                {
                    this.filePath = (this.TransferJob.Destination as FileLocation).FilePath;
                    this.longFilePath = this.filePath.ToLongPath();

                    if (!this.Controller.IsForceOverwrite)
                    {
                        await this.Controller.CheckOverwriteAsync(
                            LongPathFile.Exists(this.longFilePath),
                            this.TransferJob.Source.Instance,
                            this.filePath);
                    }

                    this.Controller.CheckCancellation();

                    try
                    {
                        FileMode fileMode = 0 == this.expectOffset ? FileMode.OpenOrCreate : FileMode.Open;

#if DOTNET5_4

                        // Attempt to open the file first so that we throw an exception before getting into the async work
                        this.outputStream = new FileStream(
                            this.longFilePath,
                            fileMode,
                            FileAccess.ReadWrite,
                            FileShare.None);
#else
                        this.outputStream = LongPathFile.Open(
                            this.longFilePath, 
                            fileMode, 
                            FileAccess.ReadWrite, 
                            FileShare.None);
#endif

                        this.ownsStream = true;
                    }
                    catch (Exception ex)
                    {
                        string exceptionMessage = string.Format(
                                    CultureInfo.CurrentCulture,
                                    Resources.FailedToOpenFileException,
                                    this.filePath,
                                    ex.Message);

                        throw new TransferException(
                                TransferErrorCode.OpenFileFailed,
                                exceptionMessage,
                                ex);
                    }
                }

                this.outputStream.SetLength(this.SharedTransferData.TotalLength);

                this.md5HashStream = new MD5HashStream(
                    this.outputStream,
                    this.expectOffset,
                    !this.SharedTransferData.DisableContentMD5Validation);

                if (this.md5HashStream.FinishedSeparateMd5Calculator)
                {
                    this.state = State.Write;
                }
                else
                {
                    this.state = State.CalculateMD5;
                }

                this.PreProcessed = true;

                // Switch state internal for one chunk small file.
                if (this.EnableOneChunkFileOptimization &&
                    State.Write == this.state &&
                    ((this.SharedTransferData.TotalLength == this.expectOffset) || this.SharedTransferData.AvailableData.ContainsKey(this.expectOffset)))
                {
                    this.isStateSwitchedInternal = true;
                    await this.WriteChunkDataAsync().ConfigureAwait(false);
                }
                else
                {
                    this.hasWork = true;
                }
            });
        }

        private Task CalculateMD5Async()
        {
            Debug.Assert(
                this.state == State.CalculateMD5,
                "GetCalculateMD5Action called, but state isn't CalculateMD5",
                "Current state is {0}",
                this.state);

            this.state = State.Write;
            this.hasWork = true;

            return Task.Run(
                delegate
                {
                    this.md5HashStream.CalculateMd5(this.Scheduler.MemoryManager, this.Controller.CheckCancellation);
                });
        }

        private async Task WriteChunkDataAsync()
        {
            Debug.Assert(
                this.state == State.Write || this.state == State.Error,
                "WriteChunkDataAsync called, but state isn't Write or Error",
                "Current state is {0}",
                this.state);
            
            if (!this.isStateSwitchedInternal)
            {
                this.hasWork = false;
            }
            
            long currentWriteOffset = this.expectOffset;
            TransferData transferData;
            if (this.SharedTransferData.AvailableData.TryRemove(this.expectOffset, out transferData))
            {
                this.expectOffset = Math.Min(this.expectOffset + transferData.Length, this.SharedTransferData.TotalLength);
            }
            else
            {
                await this.SetHasWorkOrFinished().ConfigureAwait(false);
                return;
            }

            Debug.Assert(null != transferData, "TransferData in available data should not be null");
            Debug.Assert(currentWriteOffset == transferData.StartOffset, "StartOffset of TransferData in available data should be the same with the key.");

            try
            {
                await this.md5HashStream.WriteAsync(
                    currentWriteOffset,
                    transferData.MemoryBuffer,
                    0,
                    transferData.Length,
                    this.CancellationToken).ConfigureAwait(false);

                // If MD5HashTransformBlock returns false, it means some error happened in md5HashStream to calculate MD5.
                // then exception was already thrown out there, don't do anything more here.
                if (!this.md5HashStream.MD5HashTransformBlock(
                    transferData.StartOffset,
                    transferData.MemoryBuffer,
                    0,
                    transferData.Length))
                {
                    return;
                }
            }
            finally
            {
                this.Scheduler.MemoryManager.ReleaseBuffers(transferData.MemoryBuffer);
            }

            // Skip transfer window calculation and related journal recording operations when it's file with only one chunk.
            if (this.EnableOneChunkFileOptimization)
            {
                this.Controller.UpdateProgressAddBytesTransferred(transferData.Length);
            }
            else
            {
                int blockSize = this.SharedTransferData.BlockSize;
                long chunkStartOffset = (currentWriteOffset / blockSize) * blockSize;

                this.Controller.UpdateProgress(() =>
                {
                    if ((currentWriteOffset + transferData.Length) >= Math.Min(chunkStartOffset + blockSize, this.SharedTransferData.TotalLength))
                    {
                        lock (this.TransferJob.CheckPoint.TransferWindowLock)
                        {
                            if ((currentWriteOffset + transferData.Length) >= Math.Min(chunkStartOffset + blockSize, this.SharedTransferData.TotalLength))
                            {
                                this.TransferJob.CheckPoint.TransferWindow.Remove(chunkStartOffset);
                            }
                        }

                        this.SharedTransferData.TransferJob.Transfer.UpdateJournal();
                    }

                    this.Controller.UpdateProgressAddBytesTransferred(transferData.Length);
                });
            }

            await this.SetHasWorkOrFinished().ConfigureAwait(false);
        }

        private async Task SetHasWorkOrFinished()
        {
            if (this.expectOffset == this.SharedTransferData.TotalLength)
            {
                Exception ex = null;
                if (this.md5HashStream.CheckMd5Hash && this.md5HashStream.SucceededSeparateMd5Calculator)
                {
                    string calculatedMd5 = this.md5HashStream.MD5HashTransformFinalBlock();
                    string storedMd5 = this.SharedTransferData.Attributes.ContentMD5;

                    if (!IsEqualOrEmpty(calculatedMd5, storedMd5))
                    {
<<<<<<< HEAD
                        ex = new InvalidOperationException(
                                string.Format(
                                    CultureInfo.CurrentCulture,
                                    Resources.DownloadedMd5MismatchException,
                                    this.TransferJob.Source.ToString(),
                                    calculatedMd5,
                                    storedMd5));
=======
                        var exceptionMessage = string.Format(
                            CultureInfo.CurrentCulture,
                            Resources.DownloadedMd5MismatchException, calculatedMd5,
                            storedMd5);

                        ex = new TransferException(
                            TransferErrorCode.ContentChecksumMismatch,
                            exceptionMessage);

                        ex.Data.Add("source", this.TransferJob.Source);
                        ex.Data.Add("destination", this.TransferJob.Destination);
                        ex.Data.Add("calculatedMd5", calculatedMd5);
                        ex.Data.Add("storedMd5", storedMd5);
                        ex.Data.Add("cellStatistics", Scheduler.MemoryManager.CellsStatistics);
>>>>>>> 4970877f
                    }
                }

                this.CloseOwnedOutputStream();

                if (this.TransferJob.Transfer.PreserveSMBAttributes)
                {
                    if (this.SharedTransferData.Attributes.CloudFileNtfsAttributes.HasValue
                        && !string.IsNullOrEmpty(this.longFilePath))
                    {
                        LongPathFile.SetFileTime(this.longFilePath, this.SharedTransferData.Attributes.CreationTime.Value, this.SharedTransferData.Attributes.LastWriteTime.Value);
                        LongPathFile.SetAttributes(this.longFilePath, Utils.AzureFileNtfsAttributesToLocalAttributes(this.SharedTransferData.Attributes.CloudFileNtfsAttributes.Value));
                    }
                }

                if ((PreserveSMBPermissions.None != this.TransferJob.Transfer.PreserveSMBPermissions)
                    && (!string.IsNullOrEmpty(this.SharedTransferData.Attributes.PortableSDDL)))
                {
                    if (!string.IsNullOrEmpty(this.longFilePath))
                    {
                        FileSecurityOperations.SetFileSecurity(
                            this.longFilePath,
                            this.SharedTransferData.Attributes.PortableSDDL,
                            this.TransferJob.Transfer.PreserveSMBPermissions);
                    }
                }

                await this.Controller.SetCustomAttributesAsync(this.TransferJob.Source.Instance, this.filePath)
                    .ConfigureAwait(false);

                this.NotifyFinished(ex);
                this.state = State.Finished;
            }
            else
            {
                this.hasWork = true;
            }
        }

        private static bool IsEqualOrEmpty(string calculatedMd5, string storedMd5)
        {
            // if there is no md5 stored on server side there is nothing to compare.
            // We accept the risk and treat given file in the same way as the file with equal checksums
            if (string.IsNullOrEmpty(storedMd5))
            {
                return true;
            }

            return calculatedMd5.Equals(storedMd5);
        }

        private void CloseOwnedOutputStream()
        {
            if (null != this.md5HashStream)
            {
                this.md5HashStream.Dispose();
                this.md5HashStream = null;
            }

            if (this.ownsStream)
            {
                if (null != this.outputStream)
                {
#if DOTNET5_4
                    this.outputStream.Dispose();
#else
                    this.outputStream.Close();
#endif
                    this.outputStream = null;
                }
            }
        }
    }
}<|MERGE_RESOLUTION|>--- conflicted
+++ resolved
@@ -365,15 +365,6 @@
 
                     if (!IsEqualOrEmpty(calculatedMd5, storedMd5))
                     {
-<<<<<<< HEAD
-                        ex = new InvalidOperationException(
-                                string.Format(
-                                    CultureInfo.CurrentCulture,
-                                    Resources.DownloadedMd5MismatchException,
-                                    this.TransferJob.Source.ToString(),
-                                    calculatedMd5,
-                                    storedMd5));
-=======
                         var exceptionMessage = string.Format(
                             CultureInfo.CurrentCulture,
                             Resources.DownloadedMd5MismatchException, calculatedMd5,
@@ -388,7 +379,6 @@
                         ex.Data.Add("calculatedMd5", calculatedMd5);
                         ex.Data.Add("storedMd5", storedMd5);
                         ex.Data.Add("cellStatistics", Scheduler.MemoryManager.CellsStatistics);
->>>>>>> 4970877f
                     }
                 }
 
