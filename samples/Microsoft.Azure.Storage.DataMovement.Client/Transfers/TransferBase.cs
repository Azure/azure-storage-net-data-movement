--- conflicted
+++ resolved
@@ -1,4 +1,4 @@
-﻿using System;
+using System;
 using System.Linq;
 using System.Threading;
 using System.Threading.Tasks;
@@ -18,13 +18,6 @@
             Options = options;
             ValidateImpl();
 
-<<<<<<< HEAD
-            Validate();
-
-            var uri = new Uri(GetRemotePath());
-            // JobId = "013f2dc7-09d1-4703-ad87-611c830b1585";
-=======
->>>>>>> 598f79d7
             JobId = Guid.NewGuid().ToString();
         }
 
@@ -55,14 +48,7 @@
             const string failedTypeMsg = "File failed";
             const string skippedTypeMsg = "File skipped";
 
-<<<<<<< HEAD
-            if (Options.AddConsoleLogger)
-            {
-                transferContext.Logger = new ConsoleLogger();
-            }
-=======
             if (Options.AddConsoleLogger) transferContext.Logger = new ConsoleLogger();
->>>>>>> 598f79d7
 
             transferContext.ClientRequestId = JobId;
             transferContext.FileFailed += (_, e) => e.LogFailedOrSkipped(JobId, failedTypeMsg);
